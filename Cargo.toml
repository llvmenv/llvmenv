[package]
name = "llvmenv"
version = "0.3.0"
authors = ["Toshiki Teramura <toshiki.teramura@gmail.com>"]

description   = "Manage LLVM/Clang builds"
documentation = "https://docs.rs/llvmenv"
repository    = "https://github.com/termoshtt/llvmenv"
keywords      = ["env", "llvm", "clang"]
license       = "MIT"
readme        = "README.md"
categories    = []
edition       = "2018"

[dependencies]
<<<<<<< HEAD
bytes = "0.5"
dirs = "2.0.2"
fs_extra = "1.1.0"
futures = "0.3"
=======
dirs = "3.0.1"
fs_extra = "1.2.0"
>>>>>>> 33f04f5b
glob = "0.3.0"
indicatif = "0.15"
itertools = "0.9.0"
log = "0.4.11"
num_cpus = "1.13.0"
<<<<<<< HEAD
regex = "1.3.7"
reqwest = { version = "0.10.4", features = ["blocking", "stream"] }
serde = "1.0.110"
serde_derive = "1.0.110"
=======
regex = "1.4.2"
reqwest = { version = "0.10.9", features = ["blocking"] }
serde = "1.0.117"
serde_derive = "1.0.117"
>>>>>>> 33f04f5b
shellexpand = "2.0.0"
simplelog = "0.8.0"
structopt = "0.3.20"
tar = "0.4.30"
tempfile= "3.1.0"
<<<<<<< HEAD
thiserror = "1.0.16"
tokio = "0.2"
toml = "0.5.6"
url = "2.1.1"
which = { version = "3.1.1", default-features = false }
=======
thiserror = "1.0.22"
toml = "0.5.7"
url = "2.2.0"
which = { version = "4.0.2", default-features = false }
>>>>>>> 33f04f5b
xz2 = "0.1.6"

[dev-dependencies]
paste = "1.0.3"<|MERGE_RESOLUTION|>--- conflicted
+++ resolved
@@ -2,6 +2,7 @@
 name = "llvmenv"
 version = "0.3.0"
 authors = ["Toshiki Teramura <toshiki.teramura@gmail.com>"]
+edition = "2018"
 
 description   = "Manage LLVM/Clang builds"
 documentation = "https://docs.rs/llvmenv"
@@ -10,51 +11,31 @@
 license       = "MIT"
 readme        = "README.md"
 categories    = []
-edition       = "2018"
 
 [dependencies]
-<<<<<<< HEAD
 bytes = "0.5"
-dirs = "2.0.2"
-fs_extra = "1.1.0"
-futures = "0.3"
-=======
 dirs = "3.0.1"
 fs_extra = "1.2.0"
->>>>>>> 33f04f5b
+futures = "0.3.8"
 glob = "0.3.0"
-indicatif = "0.15"
+indicatif = "0.15.0"
 itertools = "0.9.0"
 log = "0.4.11"
 num_cpus = "1.13.0"
-<<<<<<< HEAD
-regex = "1.3.7"
-reqwest = { version = "0.10.4", features = ["blocking", "stream"] }
-serde = "1.0.110"
-serde_derive = "1.0.110"
-=======
 regex = "1.4.2"
-reqwest = { version = "0.10.9", features = ["blocking"] }
+reqwest = { version = "0.10.9", features = ["blocking", "stream"] }
 serde = "1.0.117"
 serde_derive = "1.0.117"
->>>>>>> 33f04f5b
 shellexpand = "2.0.0"
 simplelog = "0.8.0"
 structopt = "0.3.20"
 tar = "0.4.30"
 tempfile= "3.1.0"
-<<<<<<< HEAD
-thiserror = "1.0.16"
+thiserror = "1.0.22"
 tokio = "0.2"
-toml = "0.5.6"
-url = "2.1.1"
-which = { version = "3.1.1", default-features = false }
-=======
-thiserror = "1.0.22"
 toml = "0.5.7"
 url = "2.2.0"
 which = { version = "4.0.2", default-features = false }
->>>>>>> 33f04f5b
 xz2 = "0.1.6"
 
 [dev-dependencies]
