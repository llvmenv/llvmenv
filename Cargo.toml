--- conflicted
+++ resolved
@@ -1,10 +1,6 @@
 [package]
 name = "llvmenv"
-<<<<<<< HEAD
 version = "0.2.0-alpha.0"
-=======
-version = "0.1.13-alpha.0"
->>>>>>> 60769c33
 authors = ["Toshiki Teramura <toshiki.teramura@gmail.com>"]
 
 description   = "Manage LLVM/Clang builds"
