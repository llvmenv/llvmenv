--- conflicted
+++ resolved
@@ -25,12 +25,8 @@
 log = "0.4.11"
 num_cpus = "1.13.0"
 regex = "1.4.2"
-<<<<<<< HEAD
 reqwest = { version = "0.11.5", features = ["blocking", "stream"] }
-=======
-reqwest = { version = "0.10.9", features = ["blocking", "stream"] }
 semver = "0.11"
->>>>>>> 2d00ef64
 serde = "1.0.117"
 serde_derive = "1.0.117"
 shellexpand = "2.0.0"
